--- conflicted
+++ resolved
@@ -53,19 +53,15 @@
     self._last_run_time = time.time()
 
     miner_uids = get_random_uids(self, k=self.config.neuron.sample_size)
-<<<<<<< HEAD
     captcha = generate_capcha()
-    task = get_llm_task(captcha=captcha["image"])
-=======
 
     # Decide if image or llm task should be sent
     task_type = random.choice(["image", "llm"])
     if task_type == "image":
-        task = generate_image_task()
+        task = generate_image_task(captcha=captcha["image"])
     else:
-        task = get_llm_task()
+        task = get_llm_task(captcha=captcha["image"])
 
->>>>>>> 76229e4e
     print(f"Forwarding Task: {task.id} to miners: {miner_uids}")
     ground_truth = task.answer
     task.answer = ""
